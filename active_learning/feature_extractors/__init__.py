--- conflicted
+++ resolved
@@ -37,10 +37,8 @@
     "tfidf": utils.init(scikit_learn.ScikitLearnTextFeatureExtractor, vectorizer=TfidfVectorizer),
     "bert": utils.init(huggingface.HuggingFaceFeatureExtractor, model="bert-base-uncased"),
     "roberta": utils.init(huggingface.HuggingFaceFeatureExtractor, model="roberta-base"),
-<<<<<<< HEAD
     "w2v": utils.init(gensim.GensimFeatureExtractor, model="w2v"),
-    "d2v": utils.init(gensim.GensimFeatureExtractor, model="d2v")
-=======
+    "d2v": utils.init(gensim.GensimFeatureExtractor, model="d2v"),
     "distilbert": utils.init(
         huggingface.HuggingFaceFeatureExtractor, model="distilbert-base-uncased"
     ),
@@ -49,7 +47,6 @@
     "distilroberta": utils.init(
         huggingface.HuggingFaceFeatureExtractor, model="distilroberta-base"
     ),
->>>>>>> b89c1485
 }
 
 
