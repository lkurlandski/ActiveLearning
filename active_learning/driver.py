--- conflicted
+++ resolved
@@ -128,12 +128,8 @@
 
     job_names = []
     i = 0
-<<<<<<< HEAD
-
-=======
     # TODO: attempt to replace this ugly looping structure with something more elegant, such as
     # itertools.combinations or itertools.permutations
->>>>>>> 9344bdcd
     for random_state in experiment_parameters_lists["random_state"]:
         for stop_set_size in experiment_parameters_lists["stop_set_size"]:
             for batch_size in experiment_parameters_lists["batch_size"]:
