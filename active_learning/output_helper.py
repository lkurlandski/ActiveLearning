--- conflicted
+++ resolved
@@ -145,17 +145,6 @@
         # TODO: can this be safely removed? Is it being used anywhere?
         self.experiment_parameters = experiment_parameters
 
-<<<<<<< HEAD
-        #self.user_path = Path(experiment_parameters["output_root"])
-
-        # Base paths
-        self.root = Path(experiment_parameters["output_root"])
-        self.slurm_path = self.root / os.environ['SLURM_JOB_ID']
-        self.task_path = self.slurm_path / experiment_parameters["task"]
-        self.stop_set_size_path = self.task_path / str(experiment_parameters["stop_set_size"])
-        self.batch_size_path = self.stop_set_size_path / str(experiment_parameters["batch_size"])
-        self.base_learner_path = self.batch_size_path / experiment_parameters["base_learner"]
-=======
         # Path objects require string parameters for everything
         experiment_parameters: Dict[str, str] = {
             k: str(v) for k, v in deepcopy(experiment_parameters).items()
@@ -168,7 +157,6 @@
         self.batch_size_path = self.stop_set_size_path / experiment_parameters["batch_size"]
         self.query_strategy_path = self.batch_size_path / experiment_parameters["query_strategy"]
         self.base_learner_path = self.query_strategy_path / experiment_parameters["base_learner"]
->>>>>>> 9344bdcd
         self.multiclass_path = self.base_learner_path / experiment_parameters["multiclass"]
         self.feature_representation_path = (
             self.multiclass_path / experiment_parameters["feature_representation"]
