--- conflicted
+++ resolved
@@ -5,12 +5,8 @@
 #SBATCH --constraint=skylake|broadwell
 #SBATCH --job-name=name
 #SBATCH --partition=long
-<<<<<<< HEAD
 #SBATCH --cpus-per-task=6
-=======
-#SBATCH --cpus-per-task=1
 #SBATCH --ntasks=1
->>>>>>> 24fae60f
 
 """Interface to the features of this module that can be used with python or sbatch.
 
@@ -116,20 +112,6 @@
 
     args = parser.parse_args()
 
-<<<<<<< HEAD
-    params_ = {
-        "output_root": "/home/hpc/elphicb1/ActiveLearning/ActiveLearning/new_output/cls",
-        "task": "cls",
-        "stop_set_size": 0.1,
-        "batch_size": 0.02,
-        "query_strategy": "uncertainty_sampling",
-        "base_learner": "SVC",
-        "multiclass": "ovr",
-        "feature_representation": "w2v",
-        "dataset": "emotion",
-        "random_state": 0,
-    }
-=======
     params_ = Params(
         output_root="outputs/garbage",
         early_stop_mode="none",
@@ -141,7 +123,6 @@
         dataset="Iris",
         random_state=0,
     )
->>>>>>> 24fae60f
 
     main(
         params_,
