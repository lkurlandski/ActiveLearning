"""Wrapper to run any and all processes for any and all experiment parameters.

TODO
----
-

FIXME
-----
-
"""

import argparse
from pprint import pprint  # pylint: disable=unused-import
import sys  # pylint: disable=unused-import

from active_learning import driver
from active_learning import runner


def main(averager: bool, local: bool) -> None:
    """Run the wrapper program to perform experiments in bulk.

    Parameters
    ----------
    averager : bool
        If True, the averager program is executed, instead of the main pipeline
    local : bool
        If True, the experiments should be run locally, not on TCNJ's nodes
    """

    experiment_parameters_lists = {
<<<<<<< HEAD
        "output_root": "/home/hpc/elphicb1/ActiveLearning/ActiveLearning/output",
        "task": "cls",
        "stop_set_size": [1000],
        "batch_size": [200],
        "base_learner": ["SVC"],
        "multiclass": ["ovr"],
        "feature_representation": ["d2v"],
        "dataset": ["20NewsGroups"],
=======
        "output_root": "./outputGarbage",
        "task": "cls",
        "stop_set_size": [0.1],
        "batch_size": [0.5],
        "query_strategy": ["uncertainty_batch_sampling"],
        "base_learner": ["SVC"],
        "multiclass": ["ovr"],
        "feature_representation": ["count"],
        "dataset": ["Reuters"],
>>>>>>> 9344bdcd
        "random_state": list(range(1)),
    }

    # Controls which part of the program is run
    flags = {"averaging"} if averager else runner.default_flags

    driver.main(experiment_parameters_lists, flags, local)


if __name__ == "__main__":

    parser = argparse.ArgumentParser()
    parser.add_argument(
        "--averager", help="Run the averager program instead of pipeline", action="store_true"
    )
    parser.add_argument("--local", help="Run locally, not through SLURM", action="store_true")
    args = parser.parse_args()

    main(args.averager, args.local)<|MERGE_RESOLUTION|>--- conflicted
+++ resolved
@@ -29,16 +29,6 @@
     """
 
     experiment_parameters_lists = {
-<<<<<<< HEAD
-        "output_root": "/home/hpc/elphicb1/ActiveLearning/ActiveLearning/output",
-        "task": "cls",
-        "stop_set_size": [1000],
-        "batch_size": [200],
-        "base_learner": ["SVC"],
-        "multiclass": ["ovr"],
-        "feature_representation": ["d2v"],
-        "dataset": ["20NewsGroups"],
-=======
         "output_root": "./outputGarbage",
         "task": "cls",
         "stop_set_size": [0.1],
@@ -48,7 +38,6 @@
         "multiclass": ["ovr"],
         "feature_representation": ["count"],
         "dataset": ["Reuters"],
->>>>>>> 9344bdcd
         "random_state": list(range(1)),
     }
 
