"""Wrapper to run any and all processes for any and all experiment parameters.
"""

import argparse
from pprint import pprint  # pylint: disable=unused-import
import sys  # pylint: disable=unused-import

import driver


def main(averager: bool, local: bool) -> None:
    """Run the wrapper program to perform experiments in bulk.

    Parameters
    ----------
    averager : bool
        If True, the averager program is executed, instead of the main pipeline
    local : bool
        If True, the experiments should be run locally, not on TCNJ's nodes
    """

    experiment_parameters_lists = {
<<<<<<< HEAD
        "output_root": "/home/hpc/elphicb1/ActiveLearning/ActiveLearning/output3",
        "task": "cls",
        "stop_set_size": [1000],
        "batch_size": [500],
        "estimator": ["svm-ova"],
        "dataset": ["Emotions"],
        "random_state": list(range(5)),
=======
        "output_root": "./output5",
        "task": "cls",
        "stop_set_size": [1000],
        "batch_size": [7],
        "base_learner": ["SVC", "MLPClassifier"],
        "multiclass": ["ovr", "ovo"],
        "feature_representation": ["preprocessed"],
        "dataset": ["Iris"],
        "random_state": list(range(3)),
>>>>>>> 0a5bb741
    }

    # Controls which part of the program is run
    flags = {"averaging"} if averager else {"active_learning", "processor", "graphing"}

<<<<<<< HEAD
    flags = flags_phase1
=======
>>>>>>> 0a5bb741
    driver.main(experiment_parameters_lists, flags, local)


if __name__ == "__main__":

    parser = argparse.ArgumentParser()
    parser.add_argument(
        "--averager", help="Run the averager program instead of pipeline", action="store_true"
    )
    parser.add_argument("--local", help="Run locally, not through SLURM", action="store_true")
    args = parser.parse_args()

    main(args.averager, args.local)<|MERGE_RESOLUTION|>--- conflicted
+++ resolved
@@ -20,15 +20,6 @@
     """
 
     experiment_parameters_lists = {
-<<<<<<< HEAD
-        "output_root": "/home/hpc/elphicb1/ActiveLearning/ActiveLearning/output3",
-        "task": "cls",
-        "stop_set_size": [1000],
-        "batch_size": [500],
-        "estimator": ["svm-ova"],
-        "dataset": ["Emotions"],
-        "random_state": list(range(5)),
-=======
         "output_root": "./output5",
         "task": "cls",
         "stop_set_size": [1000],
@@ -36,18 +27,13 @@
         "base_learner": ["SVC", "MLPClassifier"],
         "multiclass": ["ovr", "ovo"],
         "feature_representation": ["preprocessed"],
-        "dataset": ["Iris"],
+        "dataset": ["Ethos"],
         "random_state": list(range(3)),
->>>>>>> 0a5bb741
     }
 
     # Controls which part of the program is run
     flags = {"averaging"} if averager else {"active_learning", "processor", "graphing"}
 
-<<<<<<< HEAD
-    flags = flags_phase1
-=======
->>>>>>> 0a5bb741
     driver.main(experiment_parameters_lists, flags, local)
 
 
