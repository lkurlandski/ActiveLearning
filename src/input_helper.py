"""Get training and test data.
"""

from pprint import pprint  # pylint: disable=unused-import
from pathlib import Path
import sys  # pylint: disable=unused-import
from typing import Tuple

import numpy as np
from sklearn.datasets import (
    fetch_20newsgroups,
    fetch_20newsgroups_vectorized,
    fetch_covtype,
    load_iris,
)
from sklearn.model_selection import train_test_split

<<<<<<< HEAD
from datasets import load_dataset
=======
>>>>>>> fcb82b1d

def shuffle_corresponding_arrays(
    a1: np.ndarray, a2: np.ndarray, random_state: int
) -> Tuple[np.ndarray, np.ndarray]:
    """Shuffle two arrays with the exact same ordering applied to each array.

    Parameters
    ----------
    a1 : np.ndarray
        First array
    a2 : np.ndarray
        Second array
    random_state : int
        _description_

    Returns
    -------
    Tuple[np.ndarray, np.ndarray]
        Integer used for reproducible randomization

    Raises
    ------
    ValueError
        If the arrays have different shapes along the first axis
    """

    if a1.shape[0] != a2.shape[0]:
        raise ValueError("Arrays are different lengths along first axis.")

    rng = np.random.default_rng(random_state)
    idx = np.arange(a1.shape[0])
    rng.shuffle(idx)

    return a1[idx], a2[idx]


def get_covtype(
    random_state: int,
) -> Tuple[np.ndarray, np.ndarray, np.ndarray, np.ndarray, np.ndarray]:
    """Return the Covertype dataset.

    Parameters
    ----------
    random_state : int
        Integer used for reproducible randomization

    Returns
    -------
    Tuple[np.ndarray, np.ndarray, np.ndarray, np.ndarray, np.ndarray]
        The arrays for X_train, y_train, X_test, and y_test, along with the set of categories
    """

    bunch = fetch_covtype(random_state=random_state, shuffle=True)

    X = bunch["data"]
    y = bunch["target"]
    labels = [1, 2, 3, 4, 5, 6, 7]  # bunch['target_names'] does not work

    X_train, X_test, y_train, y_test = train_test_split(
        X, y, test_size=0.25, random_state=random_state
    )

    return X_train, X_test, y_train, y_test, labels


# TODO: use scipy.sparse.csr_array not scipy.sparse.csr_matrix (per the scipy.sparse docs)
def get_20_newsgroups(
    random_state: int,
) -> Tuple[np.ndarray, np.ndarray, np.ndarray, np.ndarray, np.ndarray]:
    """Return the 20NewsGroups dataset in a vectorized format.

    Parameters
    ----------
    random_state : int
        Integer used for reproducible randomization

    Returns
    -------
    Tuple[np.ndarray, np.ndarray, np.ndarray, np.ndarray, np.ndarray]
        The arrays for X_train, y_train, X_test, and y_test, along with the set of categories
    """

    bunch = fetch_20newsgroups_vectorized(subset="train", remove=("headers", "footers", "quotes"))
    X_train = bunch["data"]
    y_train = bunch["target"]
    X_train, y_train = shuffle_corresponding_arrays(X_train, y_train, random_state)

    bunch = fetch_20newsgroups_vectorized(subset="test", remove=("headers", "footers", "quotes"))
    X_test = bunch["data"]
    y_test = bunch["target"]
    labels = list(bunch["target_names"])

    return X_train, X_test, y_train, y_test, labels

<<<<<<< HEAD
def get_emotions():
    test_dataset = load_dataset('emotion', split = 'test')
    labels = test_dataset.features['label'].names
    X_test = test_dataset['text']
    y_test = test_dataset['label']

    test_dataset = load_dataset('emotion', split = 'train')
    X_train = test_dataset['text']
    y_train = test_dataset['label']

    return X_train, X_test, np.asarray(y_train), np.asarray(y_test), labels

=======
>>>>>>> fcb82b1d

# TODO: rename this function
def get_20_newsgroups_bert(
    random_state: int,
) -> Tuple[np.ndarray, np.ndarray, np.ndarray, np.ndarray, np.ndarray]:
    """Return the 20NewsGroups dataset in a raw format.

    Parameters
    ----------
    random_state : int
        Integer used for reproducible randomization

    Returns
    -------
    Tuple[np.ndarray, np.ndarray, np.ndarray, np.ndarray, np.ndarray]
        The arrays for X_train, y_train, X_test, and y_test, along with the set of categories
    """

    bunch = fetch_20newsgroups(subset="train", remove=("headers", "footers", "quotes"))
    X_train = np.array(bunch["data"])
    y_train = np.array(bunch["target"])
    X_train, y_train = shuffle_corresponding_arrays(X_train, y_train, random_state)

    bunch = fetch_20newsgroups(subset="test", remove=("headers", "footers", "quotes"))
    X_test = np.array(bunch["data"])
    y_test = np.array(bunch["target"])
    labels = list(bunch["target_names"])

    return X_train, X_test, y_train, y_test, labels


def get_iris(
    random_state: int,
) -> Tuple[np.ndarray, np.ndarray, np.ndarray, np.ndarray, np.ndarray]:
    """Return the Iris dataset.

    Parameters
    ----------
    random_state : int
        Integer used for reproducible randomization

    Returns
    -------
    Tuple[np.ndarray, np.ndarray, np.ndarray, np.ndarray, np.ndarray]
        The arrays for X_train, y_train, X_test, and y_test, along with the set of categories
    """

    bunch = load_iris()
    X = np.array(bunch["data"])
    y = np.array(bunch["target"])
    labels = bunch["target_names"].tolist()

    X_train, X_test, y_train, y_test = train_test_split(
        X, y, test_size=0.25, random_state=random_state
    )

    return X_train, X_test, y_train, y_test, labels


def get_avila(
    random_state: int,
) -> Tuple[np.ndarray, np.ndarray, np.ndarray, np.ndarray, np.ndarray]:
    """Return the Avila dataset.

    Parameters
    ----------
    random_state : int
        Integer used for reproducible randomization

    Returns
    -------
    Tuple[np.ndarray, np.ndarray, np.ndarray, np.ndarray, np.ndarray]
        The arrays for X_train, y_train, X_test, and y_test, along with the set of categories
    """

    avila_root = Path("/projects/nlp-ml/io/input/numeric/Avila")

    X_train = np.loadtxt(avila_root / "train/X.csv", delimiter=",")
    y_train = np.loadtxt(avila_root / "train/y.csv", dtype=np.str_)
    X_test = np.loadtxt(avila_root / "test/X.csv", delimiter=",")
    y_test = np.loadtxt(avila_root / "test/y.csv", dtype=np.str_)
    labels = ["A", "B", "C", "D", "E", "F", "G", "H", "I", "W", "X", "Y"]

    if random_state is not None:
        X_train, y_train = shuffle_corresponding_arrays(X_train, y_train, random_state)
        X_test, y_test = shuffle_corresponding_arrays(X_train, y_train, random_state)

    return X_train, X_test, y_train, y_test, labels


# TODO: Establish proper data types and ensure proper data types are being used
# TODO: attempt to access bunch['file_names'] and create a streaming approach for text datasets
def get_dataset(
    dataset: str, random_state: int = None
) -> Tuple[np.ndarray, np.ndarray, np.ndarray, np.ndarray, np.ndarray]:
    """Return any implemented dataset.

    Parameters
    ----------
    dataset : str
        Code to refer to a particular dataset
    random_state : int, optional
        Integer used for reproducible randomization

    Returns
    -------
    Tuple[np.ndarray, np.ndarray, np.ndarray, np.ndarray, np.ndarray]
        The arrays for X_train, y_train, X_test, and y_test, along with the set of categories

    Raises
    ------
    ValueError
        If the dataset code is not recognized
    """

    if dataset == "Avila":
        X_train, X_test, y_train, y_test, labels = get_avila(random_state)
    elif dataset == "20NewsGroups":
        X_train, X_test, y_train, y_test, labels = get_20_newsgroups(random_state)
    elif dataset == "20NewsGroups-raw":
        X_train, X_test, y_train, y_test, labels = get_20_newsgroups_bert(random_state)
    elif dataset == "Covertype":
        X_train, X_test, y_train, y_test, labels = get_covtype(random_state)
    elif dataset == "Iris":
        X_train, X_test, y_train, y_test, labels = get_iris(random_state)
    elif dataset == "Emotions":
        #might need to add random_state
        X_train, X_test, y_train, y_test, labels = get_emotions()
    else:
        raise ValueError(f"Dataset not recognized: {dataset}")

    return X_train, X_test, y_train, y_test, labels


def test():
    """Test."""
    X_train, y_train, X_test, y_test, labels = get_dataset("20NewsGroups-bert", 0)
    print(X_train, y_train, X_test, y_test, labels)


if __name__ == "__main__":
    test()<|MERGE_RESOLUTION|>--- conflicted
+++ resolved
@@ -15,10 +15,7 @@
 )
 from sklearn.model_selection import train_test_split
 
-<<<<<<< HEAD
 from datasets import load_dataset
-=======
->>>>>>> fcb82b1d
 
 def shuffle_corresponding_arrays(
     a1: np.ndarray, a2: np.ndarray, random_state: int
@@ -113,7 +110,6 @@
 
     return X_train, X_test, y_train, y_test, labels
 
-<<<<<<< HEAD
 def get_emotions():
     test_dataset = load_dataset('emotion', split = 'test')
     labels = test_dataset.features['label'].names
@@ -126,8 +122,6 @@
 
     return X_train, X_test, np.asarray(y_train), np.asarray(y_test), labels
 
-=======
->>>>>>> fcb82b1d
 
 # TODO: rename this function
 def get_20_newsgroups_bert(
