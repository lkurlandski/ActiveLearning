--- conflicted
+++ resolved
@@ -95,9 +95,6 @@
     n_iterations = math.ceil(y_pool.shape[0] / batch_size) + 1
 
     # Select the stop set
-<<<<<<< HEAD
-    stop_set_idx = choices([i for i in range(len(y_train))], k=stop_set_size)   
-=======
     stop_set_idx = choices([i for i in range(len(y_train))], k=stop_set_size)
     
     # TODO: develop and elegant way of using pipelines. 
@@ -116,7 +113,6 @@
     #        ("estimator", estimator),
     #    ]
     #)    
->>>>>>> 5643e7e4
 
     # Create the active learner
     learner = ActiveLearner(
